<?php 
session_start();
require('../items.php');
require('../header.php');

updateCart();

function updateCart() {
	if (!isset($_POST['s']) || !isset($_POST['p'])) {
		return;
	}

	$section = $_POST['s'];
	$id = $_POST['p'];

	global $items;
	$item = $items[$section][$id];


	if (isset($_SESSION[$item['Name']])) {
		$quantity = $_SESSION[$item['Name']];
	}
	else {
		$quantity = 0;
	}

	$newQuantity = 0;
	if (isset($_POST['add'])) {
		$newQuantity = $quantity + 1;
	}
	else if (isset($_POST['del'])) {
		$newQuantity = 0;
	}
	else if (isset($_POST['update']) && isset($_POST['q'])) {
		$newQuantity = intval($_POST['q']);
	}

	if ($newQuantity > 0) {
		$_SESSION[$item['Name']] = $newQuantity;
	}
	else {
		unset($_SESSION[$item['Name']]);
	}
	return;
}

function showCart() {
	setlocale(LC_MONETARY, 'en_US.UTF-8');
	global $items;
	$categories = array_keys($items);
	echo '<table class="table table-striped">';
	echo '  <thead>';
	echo '    <tr>';
	echo '      <th>Item</th>';
	echo '      <th>Unit Price</th>';
	echo '      <th>Quantity</th>';
	echo '      <th>Subtotal</th>';
	echo '      <th>Action</th>';
	echo '    </tr>';
	echo '  </thead>';
	echo '  <tbody>';
	$total = 0;
	foreach ($categories as $category) {
		$i = 0;
		foreach ($items[$category] as $item) {
			$quantity = 0;
			if (isset($_SESSION[$item['Name']])) {
				$quantity = $_SESSION[$item['Name']];
				$subtotal = floatval($item['Price']) * floatval($quantity);
				$total += $subtotal;
				echo '<tr>';
				echo '  <td>', $item['Name'], '</td>';
				echo '  <td>', money_format('%.2n', $item['Price']), '</td>';
				echo '  <td>';
				echo '	        <form class="form-inline" method="post" action="/cart/">';
				echo '	        <input type="text" name="q" size="2" class="form-control" value="', $quantity ,'" />';
				echo '	        <input type="hidden" name="p" value="', $i ,'" />';
				echo '	        <input type="hidden" name="s" value="', $category ,'" />';
				echo '	        <input type="hidden" name="update" value="1" />';
				echo '	        <button type="submit" class="btn btn-danger">Update</button>';
				echo '	        </form>';
				echo '  </td>';
				echo '  <td>', money_format('%.2n', $subtotal), '</td>';
				echo '  <td>';
				echo '	        <form class="form-inline" method="post" action="/cart/">';
				echo '	        <input type="hidden" name="p" value="', $i ,'" />';
				echo '	        <input type="hidden" name="s" value="', $category ,'" />';
				echo '	        <input type="hidden" name="del" value="1" />';
				echo '	        <button type="submit" class="btn btn-danger">Remove</button>';
				echo '	        </form>';
				echo '  </td>';
				echo '</tr>';
			}
			$i++;
		}
	}
	echo '  </tbody>';
	echo '  <tfoot>';
	$totalStr = money_format('%.2n', $total);
    
	echo '    <tr>';
	echo '      <td colspan="4" class="total">Total: ', $totalStr, '</td>';
	echo '      <td>';
<<<<<<< HEAD
    if (isset($_SERVER['SSA_ID'])){
    	echo '	        <form class="form-inline" method="post" action="/checkout/">';
    	echo '	        <input type="hidden" name="checkout" value="1" />';
    	echo '	        <button type="submit" class="btn btn-success">Checkout</button>';
    	echo '	        </form>';
	} else{
        echo '          <form class="form-inline" method="post" action="/account/">';
        echo '          <input type="hidden" name="checkout" value="1" />';
        echo '          <button type="submit" class="btn btn-success">Sign in to Checkout</button>';
        echo '          </form>';
    }
    echo '      </td>';
=======
	
	if (isset($_SERVER['SSA_ID'])) {
	    	echo '	        <form class="form-inline" method="post" action="/checkout/">';
	    	echo '	        <input type="hidden" name="checkout" value="1" />';
	    	echo '	        <button type="submit" class="btn btn-success">Checkout</button>';
	    	echo '	        </form>';
	}
        else {
	        echo '          <form class="form-inline" method="post" action="/account/">';
	        echo '          <input type="hidden" name="checkout" value="1" />';
        	echo '          <button type="submit" class="btn btn-success">Sign in to Checkout</button>';
	        echo '          </form>';
	}
	echo '      </td>';
>>>>>>> 575740fe
	echo '    </tr>';
	echo '  </tfoot>';
	echo '</table>';
}

?>
<div class="container">    
  <div class="row">
    <div class="col-sm-12">
	<?php showCart(); ?>
    </div>
  </div>
</div><br /><br />

<?php
	require('../footer.php');
?><|MERGE_RESOLUTION|>--- conflicted
+++ resolved
@@ -101,21 +101,6 @@
 	echo '    <tr>';
 	echo '      <td colspan="4" class="total">Total: ', $totalStr, '</td>';
 	echo '      <td>';
-<<<<<<< HEAD
-    if (isset($_SERVER['SSA_ID'])){
-    	echo '	        <form class="form-inline" method="post" action="/checkout/">';
-    	echo '	        <input type="hidden" name="checkout" value="1" />';
-    	echo '	        <button type="submit" class="btn btn-success">Checkout</button>';
-    	echo '	        </form>';
-	} else{
-        echo '          <form class="form-inline" method="post" action="/account/">';
-        echo '          <input type="hidden" name="checkout" value="1" />';
-        echo '          <button type="submit" class="btn btn-success">Sign in to Checkout</button>';
-        echo '          </form>';
-    }
-    echo '      </td>';
-=======
-	
 	if (isset($_SERVER['SSA_ID'])) {
 	    	echo '	        <form class="form-inline" method="post" action="/checkout/">';
 	    	echo '	        <input type="hidden" name="checkout" value="1" />';
@@ -129,7 +114,6 @@
 	        echo '          </form>';
 	}
 	echo '      </td>';
->>>>>>> 575740fe
 	echo '    </tr>';
 	echo '  </tfoot>';
 	echo '</table>';


## Purpose
This README goes through all the steps to manually test the features of the SSA to make sure it has basic functionality. These tests cover both administrator options and developer options while using the SSA.

This README is a WIP and can be changed and added to as needed. Any place where there is a TODO is further work that needs to be done to finish this documentation.

## Table of Contents
- [TODOS](#todos)
- [Administrator Options](#administrator-options)
    - [Min Protocol](#minprotocol)
    - [Max Protocol](#maxprotocol)
    - [CipherSuite](#ciphersuite)
    - [TrustStoreLocation](#truststorelocation)
    - [AppCustomValidation](#appcustomvalidation)
- [Client Testing](#client-testing)
    - [Basic Client Functionality](#basic-client-functionality)
    - [Client Socket Options](#client-socket-options)
- [Server Testing](#server-testing)
    - [Basic Server Functionality](#basic-server-functionality)
    - [Server Socket Options](#server-socket-options)


## TODOs
1. If the SSA gets a wrong path to the cert file during setsockopt with the option TLS_CERTIFICATE_CHAIN, it gets a segfault, not an error
2. How do we test client certificates? How do we know that they work/got set right?
3. When I use getsockopt with TLS_CERTIFICATE_CHAIN, I get a value of '', meaning empty. We need to check whether that is right or wrong and change it if it is wrong
4. Add tests/fix tests when certificate validation is fixed - see TrustStoreLocation
5. Add tests/fix tests to test TLS_SESSION_TTL and TLS_ALPN when we figure out how to better test the behavior. 

## Administrator Options
### MinProtocol
1. Change MinProtocol to be "1.2" in the ssa.cfg and run the SSA
    - run ```./https_client tls-v1-2.badssl.com 1012```
        - **Expected Behavior**
            - the client receives an html response
            - no logging errors should appear
    - run ```./https_client tls-v1-0.badssl.com 1010``` and you should get the following errors
        - **Expected Behavior**
            - from the client: ```connect: No route to host failed to find a suitable address for connection" from the client and receive a logging error ```
            - from the SSA: ```ERROR:   SSL error from bufferevent: ssl_choose_client_version [unsupported protocol]```
    - run ```./https_client tls-v1-1.badssl.com 1011```
        - **Expected Behavior**
            - from the client: ```connect: No route to host failed to find a suitable address for connection" from the client and receive a logging error ```
            - from the SSA: ```ERROR:   SSL error from bufferevent: ssl_choose_client_version [unsupported protocol]```
2. Change MinProtocol to be "1.0" in the ssa.cfg and run SSA
    - run ```./https_client tls-v1-2.badssl.com 1012```
        - **Expected Behavior**
            - the client receives an html response
            - no logging errors should appear and a TLSv1.2 connection should be made
    - run ```./https_client tls-v1-0.badssl.com 1010```
        - **Expected Behavior**
            - from the client: ```connect: No route to host failed to find a suitable address for connection" from the client and receive a logging error ```
            - from the SSA: ```ERROR:   SSL error from bufferevent: ssl_choose_client_version [unsupported protocol]```

### MaxProtocol
1. Change MinProtocol to be "1.1" and add ```MaxProtocol: "1.1"``` and run SSA
    - run ```./https_client tls-v1-1.badssl.com 1011```
        - **Expected Behavior**
            - the client receives an html response
            - no logging errors should appear and a TLS 1.1 connection should be made
    - run ```./https_client tls-v1-2.badssl.com 1012```
        - **Expected Behavior**
            - the client gets an error; similar to something like ```connect: No route to host
                                                                     failed to find a suitable address for connection```
            - logging should show that the connection ended, for example, I got ```DEBUG:   encrypted endpoint got EOF```
2. Change MinProtocl to be "1.2" and MaxProtocol to be "1.1" and run SSA
    - run ```./https_client tls-v1-2.badssl.com 1012```
        - **Expected Behavior**
            - the SSA should exit and get an error similar to the following ```ERROR:   Default configuration for MinProtocol is greater than default configuration for MaxProtocol```
3. Change MinProtocl to be "1.2", remove MaxProtocol from the default profile, and add ```MaxProtocl: 1.1``` to the /bin/ncat profile and run SSA
    - run ```./https_client tls-v1-2.badssl.com 1012```
        - **Expected Behavior**
            - the SSA will exit, and give an error stating that the MinProtocol is higher than the MaxProtocol
4. Change MinProtocl to be "1.1", change MaxProtocol to be ```MaxProtocol: "1.4"``` and run SSA
    - run ```./https_client tls-v1-2.badssl.com 1012```
        - **Expected Behavior**
            - the SSA will exit; should give logging errors that it could not parse 1.4 and that the MinProtocol is higher than the MaxProtocol

### CipherSuite
3. Change MinProtocl to "1.2" for the rest of the tests. Set CipherSuite to ```CipherSuite: "RSA:DH"``` and run SSA
    - run ```/https_client rsa4096.badssl.com 443```
        - **Expected Behavior**
            - from the client: get html content
            - from the SSA: no error logs
    - run ```./https_client dh2048.badssl.com 443```
        - **Expected Behavior**
            - from the client: get html content
            - from the SSA: no error logs
4. Change CipherSuite to ```CipherSuite: "RSA:!DH"``` and run SSA
    - run ```/https_client rsa4096.badssl.com 443```
        - **Expected Behavior**
            - from the client: get html content
            - from the SSA: no error logs
    - run ```./https_client dh2048.badssl.com 443```
        - **Expected Behavior**
            - from the client: get error output, similar to ```connect: No route to host failed to find a suitable address for connection```
            - from the SSA: should get some error log similar to ```ERROR:   SSL error from bufferevent: ssl3_read_bytes [sslv3 alert handshake failure]```

### TrustStoreLocation
**TODO: when these tests were made, certificate validation was not done. We need to get the defined behavior of these tests when certificate validation is added in**
1. set TrustSToreLocation to be ```TrustStoreLocation: "/etc/pki/tls/certs/ca-bundle.crt"``` on Fedora or ```TrustStoreLocation: "/etc/ssl/certs/ca-certificates.crt"``` on Ubuntu and run SSA
    - run ```/https_client tls-v1-2.badssl.com 1012```
        - **Expected Behavior**
            - from the client: get html content
            - from the SSA: no error logs
2. set TrustStoreLocation to be ```TrustStoreLocation : "/I/dont/exist/cert.crt``` and run SSA
    - run ```/https_client tls-v1-2.badssl.com 1012```
        - **Expected Behavior**
            - you should not get any content from the socket and the SSA should give some error logs stating that no certs were found
3. remove TrustSToreLocation and run SSA
    - **Expected Behavior**
        - the SSA should exit and say ```ERROR:   Default configuration for TrustStoreLocation not set. ```


### AppCustomValidation
**TODO: figure out how to test this and get the right results. Might need to talk to Dr. Zappala or Mark.

## Client Testing

### Basic Client Functionality
To test basic SSA functionality, go to the `test_files/manual_tests/` folder in the ssa-daemon and do the following:
1. Make sure the SSA is running
2. Run `make` to build the client (and the server)
3. Run `./https_client www.google.com 443`

**Expected Result**
You should create a secure connection to google. In order, you should see the following:
1. A peer certificate
2. A peer identity, sometime similar to `/C=US/ST=California/L=Mountain View/O=Google LLC/CN=www.google.com`
3. An HTTP 200 response

### Client Socket Options

#### Prerequisites
Add the following lines of code to the https_client. I put them between lines 49 and 51.
```c
        int optname = TLS_SESSION_TTL;
        char* set_optval = "-1";
        socklen_t set_optlen = strlen(set_optval) + 1;
        if (setsockopt(sock_fd, IPPROTO_TLS, optname, set_optval, set_optlen) == -1) {
            perror("setsockopt: optname");
            close(sock_fd);
			continue;
		}
        printf("setsockopt: set opt '%d' -> '%s'\n", optname, set_optval);

        char get_optval[4096];
        socklen_t get_optlen = sizeof(get_optval);
        if (getsockopt(sock_fd, IPPROTO_TLS, optname, get_optval, &get_optlen) == -1) {
            perror("getsockopt: optname");
			close(sock_fd);
			continue;
		}
        printf("Used getsockopt: get_optval ='%s'\n", get_optval);

```

This will enable easier testing and of the different socket options.

#### TLS_REMOTE_HOSTNAME
**TODO: add tests and expected behavior**

#### TLS_HOSTNAME
**TODO: add tests and expected behavior**

<<<<<<< HEAD
####

=======
>>>>>>> 4ca7f0ea
#### TLS_CERTIFICATE_CHAIN and TLS_PRIVATE_KEY
1. Test getsockopt and TLS_PRIVATE_KEY
    1. set `optname` to `TLS_PRIVATE_KEY`
    2. set `set_optval` to `keys/key_a.pem`
    3. run `make`
    3. run `./https_client www.google.com 443`
    - **Expected Behavior**
        - you should get an error `Protocol not available` when using getsockopt and `TLS_PRIVATE_KEY`

**TODO: figure out how to find correct client behavior with certs and private keys**
For the rest of the tests, you may need additional code to set a private key and the certificate chain. You may use the following code, and may place it right after the code above
```c
        int optname2 = TLS_PRIVATE_KEY;
        char* set_optval2 = "keys/key_a.pem";
        socklen_t set_optlen2 = strlen(set_optval2) + 1;
        if (setsockopt(sock_fd, IPPROTO_TLS, optname2, set_optval2, set_optlen2) == -1) {
            perror("setsockopt: optname2");
			close(sock_fd);
			continue;
		}
        printf("setsockopt: set opt '%d' -> '%s'\n", optname2, set_optval2);

```
1. Testing valid certificate and private key
    1. set `optname` to `TLS_CERTIFICATE_CHAIN`
    2. set `set_optval` to `keys/certificate_a.pem`
    3. set `optname2` to `TLS_PRIVATE_KEY`
    4. set `set_optval2` to `keys/key_.pem`
    5. run `make`
    6. run `./https_client www.google.com 443` **TODO: this may need to change if we can figure out how to test client auth/other ways to validate the cert we just assigned**
    - **Expected Behavior**
        - verify that SSA gives log message indicating that it is using the cert `keys/certificate_a.pem` file
        - verify that SSA gives log message indicating that it is using the private key `keys/key_a.pem` file
        - should get valid response from google **NOTE: this may be different if we can properly test the usage of the cert/key**
        - **TODO: figure out how to test/figure out certs were assigned correctly**
        - **TODO: figure out what client auth expected behavior should be**

2. Testing valid certificate with no private key assigned
    1. set `optname` to `TLS_CERTIFICATE_CHAIN`
    2. set `set_optval` to `keys/certificate_a.pem`
    3. comment out the code for setting `TLS_PRIVATE_KEY`
    4. run `make`
    5. run `./https_client www.google.com 443` **TODO: this may need to change if we can figure out how to test client auth/other ways to validate the cert we just assigned**
    - **Expected Behavior**
        - verify that SSA gives log message indicating that it is using the cert `keys/certificate_a.pem` file
        - **TODO: this should probably cause an error, but none given. Need to figure out that behavior and how to test it correctly**
        - **TODO: figure out what client auth expected behavior should be**

3. Testing assigning private key with no certificate
    1. set `optname` to `TLS_PRIVATE_KEY`
    2. set `set_optval` to `keys/key_a.pem`
    3. run `make`
    4. run `./https_client www.google.com 443` **TODO: this may need to change if we can figure out how to test client auth/other ways to validate the cert we just assigned**
    - **Expected Behavior**
        - verify that SSA gives log message indicating that it is using the private key `keys/key_a.pem` file
        - **TODO: this should probably cause an error, but none given. Need to figure out that behavior and how to test it correctly**
        - **TODO: figure out what client auth expected behavior should be**

4. Testing assigning certificate with wrong private key
    1. `optname` to `TLS_CERTIFICATE_CHAIN`
    2. `set_optval` to `keys/certificate_a.pem`
    3. `optname2` to `TLS_PRIVATE_KEY`
    4. `set_optval2`to `keys/key_b.pem`
    5. run `make`
    6. run `./https_client www.google.com 443`
    - **Expected Behavior**
        - the client should return an error indicating failure, such as `Invalid argument`
5. Testing bad file path to cert
    1. set `optname` to `TLS_CERTIFICATE_CHAIN`
    2. set `set_optval` to `key/certificate_a.pem`
    3. run `make`
    4. run `./https_client www.google.com 443`
    - **Expected Behavior**
        - from the SSA logs, you should get an error like `ERROR:   Unable to assign certificate chain`
        - the client print an error
        - **TODO: currently the client segfaults instead of returning an error. Need to get the proper client behavior when this gets fixed**

#### TLS_TRUSTED_PEER_CERTIFICATES
These will be easier to test with a local server. See the client/server tests to fully test this feature. 

#### TLS_ALPN
1. Test getsockopt with TLS_ALPN before connect
    1. Comment out the code for `setsockopt`, leaving only code for `getsockopt` to make consistent testing
    2. set `optname` to `TLS_ALPN`
    3. run `make`
    4. run ```/https_client www.google.com 443```
        - **Expected Behavior**
            - the SSA crashes **TODO: this seems like a bad things, so figure out what correct behavior is when this issue gets fixed**
            - the client returns an error "no buffer space available" **TODO: this is mostly likely because the SSA crashes, and this should change when we fix that behavior**
2. Test getsockopt with TLS_ALPN after connect
    1. copy or move getsockopt code until after connect (in my code, that is after line 82
    2. run `make`
    3. run ```/https_client www.google.com 443```
        - **Expected Behavior**
            - **TODO: figure out what expected behavior should be, currently I get a value of '' after connecting, even if I set it, which seems wrong but may be right**
3. Test setsockopt with TLS_ALPN:
    1. uncomment code for setsockopt done in step 1
    2. run `make`
    3. run ```/https_client www.google.com 443```
        - **Expected Behavior**
            - **TODO: figure out what expected behavior should be, currently I get a value of '' after connecting, even if I set it, which seems wrong but may be right**
4. Remove the code copied from step 2 if you copied or, or move it back to where it was before you moved it in step 3


#### TLS_SESSION_TTL
1. Test setsockopt with TLS_SESSION_TTL:
    1. set `optname` to `TLS_SESSION_TTL`
    2. set 'optval' to be '10'
    2. run `make`
    3. run ```/https_client www.google.com 443```
        - **Expected Behavior**
            - **TODO: figure out how to test the functionality of session caching, and not just that the options got set**
            - setsockopt should say that it got set to '10'
            - getsockopt should say that it is '10'
2. Test getsockopt with TLS_SESSION_TTL
    1. Comment out the code for `setsockopt`, leaving only code for `getsockopt` to make consistent testing
    3. run `make`
    4. run ```/https_client www.google.com 443```
        - **Expected Behavior**
            - get sockopt should get a value of ','
            - **TODO: figure out if ',' is the right option, or if it should default to something else**


#### TLS_DISABLE_CIPHER
For these tests, you will need to change the admin settings in the ssa.cfg.
- Set `CipherSuite` to ```CipherSuite: "RSA:DH"``` in the `ssa.cfg` and restart the SSA


1. Test that getsockopt fails with TLS_DISABLE_CIPHER
    1. set `optname` to `TLS_DISABLE_CIPHER`
    2. set `set_optval` to `DH`
    3. run `make`
    4. run `./https_client rsa4096.badssl.com 443`
    - **Expected Behavior**
        - you should get an error `Protocol not available` when using getsockopt and `TLS_DISABLE_CIPHER`
2. Test disabling a cipher
    1. Comment out the code for `getsockopt`, leaving only code for `setsockopt` because `TLS_DISABLE_CIPHER` only works with setsockopt, and returns an error if you use getsockopt.
    2. set `optname` to `TLS_DISABLE_CIPHER`
    3. set `set_optval` to `DH`
    4. run `make`
    4. run ```/https_client rsa4096.badssl.com 443```
        - **Expected Behavior**
            - from the client: get html content
            - from the SSA: no error logs
    5. run ```./https_client dh2048.badssl.com 443```
        - **Expected Behavior**
            - from the client: get error output, similar to ```connect: No route to host failed to find a suitable address for connection```
            - from the SSA: should get some error log similar to ```ERROR:   SSL error from bufferevent: ssl3_read_bytes [sslv3 alert handshake failure]```
3. Reset SSA and code back to normal
    1. Set `CipherSuite` in `ssa.cfg` back to what it was starting TLS_DISABLE_CIPHER tests
    2. Uncomment the code for getsockopt for future tests.

#### TLS_PEER_IDENTITY
1. Test that setsockopt fails with TLS_PEER_IDENTITY
    1. set `optname` to `TLS_PEER_IDENTITY`
    2. set `set_optval` to `blahblah` (the value doesn't matter)
    3. run `make`
    4. run `./https_client www.google.com 443`
    - **Expected Behavior**
        - you should get an error `Protocol not available` when using setsockopt and `TLS_PEER_IDENTITY`
2. Test getting peer identity before connect
    1. Comment out the code for `setsockopt`, leaving only code for `getsockopt` because `TLS_PEER_IDENTITY` only works with getsockopt, and returns an error if you use setsockopt.
    2. set `optname` to `TLS_PEER_IDENTITY`
    4. run `make`
    4. run ```/https_client www.google.com 443```
        - **Expected Behavior**
<<<<<<< HEAD
            - the SSA crashes **TODO: this seems like a bad things, so
            - from the SSA: no error logs
=======
            - the SSA crashes **TODO: this seems like a bad things, so figure out what correct behavior is when this issue gets fixed**
            - the client returns an error "no buffer space available" **TODO: this is mostly likely because the SSA crashes, and this should change when we fix that behavior**
3. Test getting peer identity after connect
    1. copy or move getsockopt code until after connect (in my code, that is after line 82
    4. run `make`
    4. run ```/https_client www.google.com 443```
        - **Expected Behavior**
            - you should get similar output to this `Used getsockopt: get_optval ='/C=US/ST=California/L=Mountain View/O=Google LLC/CN=www.google.com'`
4. Remove the code copied from step 3 if you copied or, or move it back to where it was before you moved it in step 3

>>>>>>> 4ca7f0ea

#### TLS_PEER_CERTIFICATE_CHAIN
1. Test that setsockopt fails with TLS_PEER_CERTIFICATE_CHAIN
    1. set `optname` to `TLS_PEER_CERTIFICATE_CHAIN`
    2. set `set_optval` to `blahblah` (the value doesn't matter)
    3. run `make`
    4. run `./https_client www.google.com 443`
    - **Expected Behavior** 
        - you should get an error `Protocol not available` when using setsockopt and `TLS_PEER_CERTIFICATE_CHAIN`
2. Test getting peer certificate chain before connect
    1. Comment out the code for `setsockopt`, leaving only code for `getsockopt` because `TLS_PEER_CERTIFICATE_CHAIN` only works with getsockopt, and returns an error if you use setsockopt.
    2. set `optname` to `TLS_PEER_CERTIFICATE_CHAIN`
    4. run `make`
    4. run ```/https_client www.google.com 443```
        - **Expected Behavior**
            - the SSA crashes **TODO: this seems like a bad things, so 
            - from the SSA: no error logs
3. Test getting peer certificate chain after connect
    1. copy or move getsockopt code until after connect (in my code, that is after line 82
    4. run `make`
    4. run ```/https_client www.google.com 443```
        - **Expected Behavior**
            - You should see a line saying "peer identity: ---begin certificate --- ... ---end certficate---
4. Remove the code copied from step 3 if you copied or, or move it back to where it was before you moved it in step 3

## Server Testing

### Basic Server Functionality
To test basic SSA server functionality, go to `test_files/manual tests/` folder in the ssa-daemon and do the following:
1. Make sure the SSA is running
2. Make sure the server has the the lines in them (in case they were changed in other tests)
```
if (setsockopt(fd, IPPROTO_TLS, TLS_CERTIFICATE_CHAIN, CERT_FILE_A, sizeof(CERT_FILE_A)) == -1) {
    perror("cert a");
}
if (setsockopt(fd, IPPROTO_TLS, TLS_PRIVATE_KEY, KEY_FILE_A, sizeof(KEY_FILE_A)) == -1) {
    perror("key a");
}
if (setsockopt(fd, IPPROTO_TLS, TLS_CERTIFICATE_CHAIN, CERT_FILE_B, sizeof(CERT_FILE_B)) == -1) {
    perror("cert b");
}
if (setsockopt(fd, IPPROTO_TLS, TLS_PRIVATE_KEY, KEY_FILE_B, sizeof(KEY_FILE_B)) == -1) {
    perror("key b");
}

```
3. Run `make` to build the client and server
4. Run `./echo_server 8000` to run the server on port 8000. **Note:** the port is arbitrary, it can be any port)
5. Run `./https_client localhost 8000` to connect to you local server. Make sure your port is the same as the port set for the server.

**Expected Result**
1. Server
    - server should get an output similar to the following
    ```
    [pbstrein@ilab3 manual_tests]$ ./echo_server 8000
     Client requested host 10 localhost
     Echo client data: GET / HTTP/1.1
     host: localhost


     finished sending response
    ```
2. Client
    - should get the following things
        1. a peer certificate
        2. A peer identity similar to the following `/C=US/ST=Utah/L=Provo/O=Default Company Ltd/CN=localhost`
        3. The following response
        ```
        Received:
        GET / HTTP/1.1
        host: localhost
        ```

### Server Socket Options

#### TLS_REMOTE_HOSTNAME
**TODO: add tests and expected behavior**

#### TLS_HOSTNAME
**TODO: add tests and expected behavior**

#### TLS_CERTIFICATE_CHAIN and TLS_PRIVATE_KEY
**TODO: add tests and expected behavior**

#### TLS_TRUSTED_PEER_CERTIFICATES
**TODO: add tests and expected behavior**

#### TLS_ALPN
**TODO: add tests and expected behavior**

#### TLS_SESSION_TTL
**TODO: add tests and expected behavior**

#### TLS_DISABLE_CIPHER
**TODO: add tests and expected behavior**

#### TLS_PEER_IDENTITY
**TODO: add tests and expected behavior**

#### TLS_PEER_CERTIFICATE_CHAIN
**TODO: add tests and expected behavior**<|MERGE_RESOLUTION|>--- conflicted
+++ resolved
@@ -163,11 +163,6 @@
 #### TLS_HOSTNAME
 **TODO: add tests and expected behavior**
 
-<<<<<<< HEAD
-####
-
-=======
->>>>>>> 4ca7f0ea
 #### TLS_CERTIFICATE_CHAIN and TLS_PRIVATE_KEY
 1. Test getsockopt and TLS_PRIVATE_KEY
     1. set `optname` to `TLS_PRIVATE_KEY`
@@ -334,10 +329,7 @@
     4. run `make`
     4. run ```/https_client www.google.com 443```
         - **Expected Behavior**
-<<<<<<< HEAD
-            - the SSA crashes **TODO: this seems like a bad things, so
-            - from the SSA: no error logs
-=======
+            - from the SSA: no error logs
             - the SSA crashes **TODO: this seems like a bad things, so figure out what correct behavior is when this issue gets fixed**
             - the client returns an error "no buffer space available" **TODO: this is mostly likely because the SSA crashes, and this should change when we fix that behavior**
 3. Test getting peer identity after connect
@@ -347,8 +339,6 @@
         - **Expected Behavior**
             - you should get similar output to this `Used getsockopt: get_optval ='/C=US/ST=California/L=Mountain View/O=Google LLC/CN=www.google.com'`
 4. Remove the code copied from step 3 if you copied or, or move it back to where it was before you moved it in step 3
-
->>>>>>> 4ca7f0ea
 
 #### TLS_PEER_CERTIFICATE_CHAIN
 1. Test that setsockopt fails with TLS_PEER_CERTIFICATE_CHAIN

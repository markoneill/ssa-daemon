CC = gcc
CXXFLAGS=-Wall -Wno-deprecated-declarations
CXX_DEBUG_FLAGS=-g
CXX_RELEASE_FLAGS=-O3 -DNO_LOG
CXX_CLIENTAUTH_FLAGS= -g -DCLIENT_AUTH
 
EXEC = tls_wrapper
SOURCES = $(wildcard *.c)
OBJECTS = $(SOURCES:.c=.o)
<<<<<<< HEAD
STD_INCLUDES = `pkg-config --cflags libnl-3.0`
NEW_INCLUDES = \
	`pkg-config --cflags libnl-3.0` \
	-Iopenssl/include \
	-Ilibevent/include
LIBS = 	-lpthread \
	`pkg-config --libs \
		libconfig \
		libevent_openssl \
		libnl-genl-3.0 \
	       	avahi-client \
	       	openssl \
		`
LIBS_EX = \
	-Llibevent/lib \
	-Lopenssl/lib \
	-Wl,-rpath \
	-Wl,libevent/lib \
	-Wl,-rpath \
	-Wl,openssl/lib \
	-lpthread \
	`pkg-config --libs \
		libconfig \
		libevent_openssl \
		libnl-genl-3.0 \
		libnotify \
	       	avahi-client \
	       	openssl \
		`
  
INCLUDES= \
	`pkg-config --cflags libnotify`

PRELOAD_PATH=$(PWD)/extras
QRVIEWR_PATH=./qrdisplay
BASHRC=$(HOME)/.bashrc

.PHONY: clean qrwindow shairedobject hostname-support preload hostname-support-remove
=======
STD_INCLUDES = -I/usr/include/libnl3
NEW_INCLUDES = -I/usr/include/libnl3 -Iopenssl/include -Ilibevent/include
LIBS = -ldl -lnl-3 -lnl-genl-3 -levent_openssl -levent -lcrypto -lssl -lconfig -lavahi-client -lavahi-common -lpthread
LIBS_EX = -Lopenssl/lib -Llibevent/lib -lnl-3 -lnl-genl-3 -levent_openssl -levent -lcrypto -lssl -lconfig -lavahi-client -lavahi-common -lpthread -Wl,-rpath -Wl,libevent/lib -Wl,-rpath -Wl,openssl/lib
INCLUDES=
>>>>>>> 11e1f18c

all: CXXFLAGS+=$(CXX_DEBUG_FLAGS)
all: INCLUDES=$(STD_INCLUDES)
all: $(EXEC)

release: CXXFLAGS+=$(CXX_RELEASE_FLAGS)
release: INCLUDES+=$(STD_INCLUDES)
release: $(EXEC)

hostname-support: shairedobject
hostname-support: preload
hostname-support: release

clientauth: CXXFLAGS+=$(CXX_CLIENTAUTH_FLAGS)
clientauth: INCLUDES+=$(NEW_INCLUDES)
clientauth: qrwindow
clientauth: $(OBJECTS)
	$(CC) $(OBJECTS) -o $(EXEC) $(LIBS_EX)

# Main target
$(EXEC): $(OBJECTS)
	$(CC) $(OBJECTS) -o $(EXEC) $(LIBS)
 
# To obtain object files
%.o: %.c
	$(CC) -c $(CXXFLAGS) $< $(INCLUDES) -o $@
 
# To remove generated files
clean:
	rm -f $(EXEC) $(OBJECTS)
	$(MAKE) -C $(QRVIEWR_PATH) clean

qrwindow:
	$(MAKE) -C $(QRVIEWR_PATH)

shairedobject:
	$(MAKE) -C $(PRELOAD_PATH)

preload: 
ifeq (0, $(shell grep -c addons.so $(BASHRC)))
	@test -z $(LD_PRELOAD) && EMPTY_PRELOAD=1 || EMPTY_PRELOAD=0
ifneq	(0, $(shell grep -c LD_PRELOAD $(BASHRC)))
		@echo "adding addons.so to LD_PRELOAD"
		$(shell test -e $(BASHRC) || echo "# .bashrc" > $(BASHRC))
ifneq		(1,$(EMPTY_PRELOAD))
			# LD_PRELOAD in .bashrc only
			@sed -i -e "s|^\(export LD_PRELOAD=\)\([.:\/a-zA-z0-9 ]*\)|\0\n\1$(PRELOAD_PATH)/addons.so:\2|g" $(BASHRC)
else
			# LD_PRELOAD is in bash & .bashrc			
ifeq 			(1, $(shell grep -c "LD_PRELOAD=$(LD_PRELOAD)" $(BASHRC)))
				# LD_PRELOAD in bash matches .bashrc
				@echo "amending ~/.bashrc to include .so in LD_PRELOAD."
				@sed -i -e "\$$aexport LD_PRELOAD=$(PRELOAD_PATH)/addons.so:$(LD_PRELOAD)" $(BASHRC)
else
				# LD_PRELOAD in bash is differant than in .bashrc
				@echo "amending ~/.bashrc to include .so in LD_PRELOAD(along with this sessions LD_PRELOAD)."
				@sed -i -e "\$$aexport LD_PRELOAD=$(PRELOAD_PATH)/addons.so:$(LD_PRELOAD)" $(BASHRC)
endif 			#   $(shell grep -c "LD_PRELOAD=$(LD_PRELOAD)" $(BASHRC))
		@echo "please source your .bashrc file to import the updated LD_PRELOAD variable"
endif		#  $(EMPTY_PRELOAD)
else	#   $(shell grep -c LD_PRELOAD $(BASHRC))
ifneq		(1,$(EMPTY_PRELOAD))
			# LD_PRELOAD absent from bash and .bashrc
			@echo "LD_PRELOAD was absent. Adding .so to LD_PRELOAD in ~/.bashrc"
			@sed -i -e "\$$aexport LD_PRELOAD=$(PRELOAD_PATH)/addons.so" $(BASHRC)
else
			# LD_PRELOAD is in bash only			
			@echo "LD_PRELOAD is set in bash. Adding .so and saving to ~/.bashrc"
			@sed -i -e "\$$aexport LD_PRELOAD=$(PRELOAD_PATH)/addons.so:$(LD_PRELOAD)" $(BASHRC)
endif		#  $(EMPTY_PRELOAD)
endif	#   $(shell grep -c LD_PRELOAD $(BASHRC))
	@echo -e "\nLD_PRELOAD modifyed!\nplease source your .bashrc file\n\n"
endif

hostname-support-remove:
ifneq (0, $(shell grep -c addons.so $(BASHRC)))
	@echo "removing addons.so from LD_PRELOAD"
	@sed -i -e ':a;N;$$!ba;s|\nexport LD_PRELOAD=$(PRELOAD_PATH)/addons\.so\(:.*\)*||g' $(BASHRC)
endif
<|MERGE_RESOLUTION|>--- conflicted
+++ resolved
@@ -7,12 +7,12 @@
 EXEC = tls_wrapper
 SOURCES = $(wildcard *.c)
 OBJECTS = $(SOURCES:.c=.o)
-<<<<<<< HEAD
 STD_INCLUDES = `pkg-config --cflags libnl-3.0`
 NEW_INCLUDES = \
 	`pkg-config --cflags libnl-3.0` \
 	-Iopenssl/include \
 	-Ilibevent/include
+#LIBS = -ldl -lcrypto -lssl
 LIBS = 	-lpthread \
 	`pkg-config --libs \
 		libconfig \
@@ -46,13 +46,6 @@
 BASHRC=$(HOME)/.bashrc
 
 .PHONY: clean qrwindow shairedobject hostname-support preload hostname-support-remove
-=======
-STD_INCLUDES = -I/usr/include/libnl3
-NEW_INCLUDES = -I/usr/include/libnl3 -Iopenssl/include -Ilibevent/include
-LIBS = -ldl -lnl-3 -lnl-genl-3 -levent_openssl -levent -lcrypto -lssl -lconfig -lavahi-client -lavahi-common -lpthread
-LIBS_EX = -Lopenssl/lib -Llibevent/lib -lnl-3 -lnl-genl-3 -levent_openssl -levent -lcrypto -lssl -lconfig -lavahi-client -lavahi-common -lpthread -Wl,-rpath -Wl,libevent/lib -Wl,-rpath -Wl,openssl/lib
-INCLUDES=
->>>>>>> 11e1f18c
 
 all: CXXFLAGS+=$(CXX_DEBUG_FLAGS)
 all: INCLUDES=$(STD_INCLUDES)

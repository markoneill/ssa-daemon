--- conflicted
+++ resolved
@@ -454,12 +454,7 @@
 	evutil_socket_t ifd;
 	int port;
 	sock_ctx_t* new_sock_ctx;
-<<<<<<< HEAD
-        //struct event_base *base = evconnlistener_get_base(listener);
-=======
-    struct event_base *base = evconnlistener_get_base(listener);
->>>>>>> 11e1f18c
-
+        //struct event_base *base = evconnlistener_get_base(listener); //XXX this may need to come back in????
 	//log_printf(LOG_DEBUG, "Got a connection on a vicarious listener\n");
 	//log_printf_addr(&sock_ctx->int_addr);
 	if (evutil_make_socket_nonblocking(efd) == -1) {
@@ -765,19 +760,16 @@
 		response = -EBADF;
 	}
 	else {
-<<<<<<< HEAD
-		ret = evutil_make_listen_socket_reuseable(sock_ctx->fd);
-		if (ret == -1) {
-			log_printf(LOG_ERROR, "Failed in evutil_make_listen_socket_reuseable: %s\n",
-				 evutil_socket_error_to_string(EVUTIL_SOCKET_ERROR()));
-			EVUTIL_CLOSESOCKET(sock_ctx->fd);
-			return;
-		}
-
-=======
+/*//////	ret = evutil_make_listen_socket_reuseable(sock_ctx->fd);
+////////	if (ret == -1) {
+////////		log_printf(LOG_ERROR, "Failed in evutil_make_listen_socket_reuseable: %s\n",
+////////			 evutil_socket_error_to_string(EVUTIL_SOCKET_ERROR()));
+////////		EVUTIL_CLOSESOCKET(sock_ctx->fd);
+////////		return;
+////////	} 						 //xxx this may need to come back in */
+
 		get_addr_string(ext_addr);
 		printf("the sock_ctx fd in bind: %d\n", sock_ctx->fd);
->>>>>>> 11e1f18c
 		ret = bind(sock_ctx->fd, ext_addr, ext_addrlen);
 		if (ret == -1) {
 			perror("bind");
@@ -797,11 +789,12 @@
 
 void connect_cb(tls_daemon_ctx_t* ctx, unsigned long id, struct sockaddr* int_addr, 
 	int int_addrlen, struct sockaddr* rem_addr, int rem_addrlen, int blocking) {
-	
+	int response;
 	int ret;
 	sock_ctx_t* sock_ctx;
 	int port;
 
+	response = 0;
 	if (int_addr->sa_family == AF_UNIX) {
 		port = strtol(((struct sockaddr_un*)int_addr)->sun_path+1, NULL, 16);
 		log_printf(LOG_INFO, "unix port is %05x", port);
@@ -811,10 +804,6 @@
 	}
 	sock_ctx = (sock_ctx_t*)hashmap_get(ctx->sock_map, id);
 	if (sock_ctx == NULL) {
-<<<<<<< HEAD
-		netlink_notify_kernel(ctx, id, -EBADF);
-		return;
-=======
 		response = -EBADF;
 	}
 	else {
@@ -850,7 +839,6 @@
 	if (ret == -1) {
 		log_printf(LOG_ERROR, "Failed in evutil_make_socket_nonblocking: %s\n",
 			 evutil_socket_error_to_string(EVUTIL_SOCKET_ERROR()));
->>>>>>> 11e1f18c
 	}
 
 	tls_opts_client_setup(sock_ctx->tls_opts);
